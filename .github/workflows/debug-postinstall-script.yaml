--- conflicted
+++ resolved
@@ -297,7 +297,7 @@
             }
 
             const tmpDirpath = await fs.mkdtemp(os.tmpdir() + path.sep);
-            const expectedLocalPrefix = process.cwd();
+            const expectedLocalPrefix = workspaceRootpath;
             const installEnv = {
               ...defaultEnv,
               POSTINSTALL_TYPE: 'Local Dependencies',
@@ -324,11 +324,7 @@
             }
             {
               const { GITHUB_STEP_SUMMARY } = defaultEnv;
-<<<<<<< HEAD
-              const binDir = path.resolve(workspaceRootpath, 'node_modules/.bin');
-=======
               const binDir = path.resolve(expectedLocalPrefix, 'node_modules/.bin');
->>>>>>> d9050697
               const debugData = (
                 await fs.readFile(installEnv.DEBUG_DATA_JSON_LINES_PATH, 'utf8')
                   .then(parseJsonLines)
