--- conflicted
+++ resolved
@@ -43,12 +43,10 @@
               mv ./*.tgz "${root_path}/${{ env.tarball-name }}"
             }
           )
-<<<<<<< HEAD
+
+          cp -r "${root_path}"'/${{ env.repo-dirname }}/.github' ./
 
           mkdir -p "${workspace_path}"
-=======
-          cp -r './${{ env.repo-dirname }}/.github' ./
->>>>>>> f2cb0fcb
           {
             echo '{}' | jq '.scripts.postinstall = "node ./postinstall.js --type=Project"'
           } > "${workspace_path}/package.json"
@@ -155,375 +153,6 @@
           TARBALL_PATH: ./${{ needs.setup.outputs.tarball-name }}
         with:
           script: |
-<<<<<<< HEAD
-            const fs = require('fs/promises');
-            const os = require('os');
-            const path = require('path');
-            const { inspect } = require('util');
-
-            function insertHeader(headerStr, lineList, linePrefix) {
-              if (lineList.length < 1) return [];
-              return [
-                headerStr,
-                ...lineList.map((...args) =>
-                  typeof linePrefix === 'function'
-                  ? linePrefix(...args)
-                  : (linePrefix ? String(linePrefix) + args[0] : args[0])
-                ),
-              ];
-            }
-            /**
-             * @see https://jsonlines.org/
-             */
-            function parseJsonLines(jsonLinesText) {
-              let valueCount = 0;
-              return jsonLinesText
-                .split('\n')
-                .flatMap((jsonText, index) => {
-                  // see https://www.rfc-editor.org/rfc/rfc8259#section-2:~:text=ws%20=,carriage%20return
-                  if (!/[^ \t\n\r]/.test(jsonText)) return [];
-                  valueCount++;
-
-                  try {
-                    return [JSON.parse(jsonText)];
-                  } catch (error) {
-                    error.message += ` in line ${index + 1} (value ${valueCount})`;
-                    throw error;
-                  }
-                });
-            }
-            function indentStr(str, prefix, firstPrefix='') {
-              if (typeof prefix !== 'number' && typeof prefix !== 'string')
-                prefix = String(prefix);
-              if (typeof firstPrefix !== 'string')
-                firstPrefix = String(firstPrefix);
-
-              const indentLength = Math.max(
-                typeof prefix === 'number' ? prefix : prefix.length,
-                firstPrefix.length,
-              );
-              const prefixStr = typeof prefix === 'number'
-                ? ' '.repeat(indentLength)
-                : prefix + ' '.repeat(indentLength - prefix.length);
-              const firstPrefixStr = firstPrefix
-                ? firstPrefix + ' '.repeat(indentLength - firstPrefix.length)
-                : prefixStr;
-
-              return str.replace(
-                /^(?!$)/gms,
-                (_, offset) => offset === 0 ? firstPrefixStr : prefixStr,
-              );
-            }
-            function filepathUsingEnvNameList(filepath, env, excludeEnv = {}) {
-              return Object.entries(env ?? {})
-                .flatMap(([key, value]) => {
-                  if (!value || /^(?:[A-Z]:)?[/\\]?$/i.test(value) || excludeEnv[key] === value) return [];
-
-                  if (filepath.startsWith(value)) {
-                    return {
-                      envName: key,
-                      path: `\${${key}}` + filepath.substring(value.length),
-                      rawPath: filepath,
-                    };
-                  }
-                  if (path.sep !== '/' && filepath.startsWith(value.replace('/', path.sep))) {
-                    return {
-                      envName: key,
-                      path: `\${${key}.replace('/', '${path.sep}')}` + filepath.substring(value.length),
-                      rawPath: filepath,
-                    };
-                  }
-
-                  return [];
-                })
-            }
-            function yarnBerryAcceptsFullpath(absolutePath) {
-              absolutePath = path.resolve(absolutePath);
-              if (process.platform === 'win32') {
-                // Remove Windows drive letter and replace path separator with slash
-                absolutePath = absolutePath.replace(/(?:^[A-Z]:)?\\/gi, '/');
-              }
-              return absolutePath;
-            }
-
-            const tarballFullpath = await core.group('Move debugger package tarball', async () => {
-              const rootDir = path.resolve(process.cwd(), '/');
-              const dirList = [rootDir, os.homedir(), process.env.RUNNER_TEMP_DIR];
-              const tarballPathList = dirList
-                .map(dir => path.resolve(dir, 'debugger-package.tgz'))
-                // Exclude paths that belong to different drive letters
-                .filter(filepath => filepath.startsWith(rootDir))
-                // Sort by shortest filepath
-                .sort((a, b) => a.length - b.length);
-              const origTarballPath = path.resolve(process.env.TARBALL_PATH);
-              console.log({
-                origTarballPath,
-                tarballPathList,
-              });
-
-              for (const tarballPath of tarballPathList) {
-                try {
-                  await fs.rename(origTarballPath, tarballPath);
-                  console.log({ tarballPath });
-                  return tarballPath;
-                } catch (error) {
-                  console.log(error);
-                }
-              }
-
-              console.log({ tarballPath: origTarballPath });
-              return origTarballPath;
-            });
-
-            const workspaceRootpath = path.resolve('${{ needs.setup.outputs.workspace-dirname }}');
-            {
-              const newCWD = path.resolve(workspaceRootpath, 'sub-dir/hoge');
-              await fs.mkdir(newCWD, { recursive: true });
-              process.chdir(newCWD);
-            }
-
-            const defaultEnv = Object.fromEntries(
-              Object.entries(process.env)
-                .filter(([key]) => !/^(?:DISABLE_)?(?:npm_|yarn_|PNPM_|BUN_)|^(?:INIT_CWD|PROJECT_CWD)$/i.test(key))
-            );
-
-            const packageManager = '${{ matrix.package-manager }}';
-            const pmType = packageManager.replace(/@.+$/s, '');
-            await core.group('Show node and package manager version', async () => {
-              await exec.exec('node --version', [], { env: defaultEnv });
-              await exec.exec(pmType, ['--version'], { env: defaultEnv });
-            });
-
-            if (pmType === 'yarn' && !packageManager.startsWith('yarn@1.')) {
-              // see https://github.com/yarnpkg/berry/discussions/3486#discussioncomment-1379344
-              await core.group('Setup', async () => {
-                await exec.exec('yarn config set enableImmutableInstalls false', [], { env: defaultEnv });
-              });
-            }
-
-            const tmpDirpath = await fs.mkdtemp(os.tmpdir() + path.sep);
-            const expectedLocalPrefix = workspaceRootpath;
-            const installEnv = {
-              ...defaultEnv,
-              POSTINSTALL_TYPE: 'Local Dependencies',
-              DEBUG_DATA_JSON_LINES_PATH: path.join(tmpDirpath, 'debug-data.jsonl'),
-              DEBUG_ORIGINAL_ENV_JSON_PATH: path.join(tmpDirpath, 'orig-env.json'),
-              DEBUG_EXPECTED_LOCAL_PREFIX: expectedLocalPrefix,
-            };
-            await fs.writeFile(
-              installEnv.DEBUG_ORIGINAL_ENV_JSON_PATH,
-              JSON.stringify(installEnv, (_, value) => value === undefined ? null : value),
-            );
-            if (pmType === 'npm') {
-              await exec.exec('npm install', [tarballFullpath], { env: installEnv });
-            } else if (pmType === 'yarn') {
-              if (packageManager.startsWith('yarn@1.')) {
-                await exec.exec('yarn add', [tarballFullpath], { env: installEnv });
-              } else {
-                await exec.exec('yarn add', [yarnBerryAcceptsFullpath(tarballFullpath)], { env: installEnv });
-              }
-            } else if (pmType === 'pnpm') {
-              await exec.exec('pnpm add', [tarballFullpath], { env: installEnv });
-            } else if (pmType === 'bun') {
-              await exec.exec('bun add', [tarballFullpath], { env: installEnv });
-            }
-            {
-              const { GITHUB_STEP_SUMMARY } = defaultEnv;
-              const binDir = path.resolve(expectedLocalPrefix, 'node_modules/.bin');
-              const debugData = (
-                await fs.readFile(installEnv.DEBUG_DATA_JSON_LINES_PATH, 'utf8')
-                  .then(parseJsonLines)
-                  .then(debugDataList => (
-                    debugDataList.find(({ postinstallType }) => postinstallType === installEnv.POSTINSTALL_TYPE)
-                    // Bun does not execute the "postinstall" script of installed dependencies.
-                    // Instead, it uses the debug data from the project's "postinstall" script.
-                    ?? debugDataList.find(({ postinstallType }) => pmType === 'bun' && /^Project$/i.test(postinstallType))
-                    ?? {}
-                  ))
-                  .catch(error => ({}))
-              );
-              await fs.appendFile(
-                GITHUB_STEP_SUMMARY,
-                [
-                  '```js',
-                  `// Files in ${binDir}`,
-                  ...insertHeader(
-                    '// This path can also be got using environment variables:',
-                    filepathUsingEnvNameList(binDir, debugData.env, installEnv).map(({ path }) => path),
-                    '//     ',
-                  ),
-                  inspect(await fs.readdir(binDir).catch(error => error)),
-                  '```',
-                  '',
-                  '',
-                ].join('\n'),
-              );
-            }
-
-            installEnv.POSTINSTALL_TYPE = 'Global Dependencies';
-            installEnv.DEBUG_EXPECTED_LOCAL_PREFIX = undefined;
-            await fs.writeFile(
-              installEnv.DEBUG_ORIGINAL_ENV_JSON_PATH,
-              JSON.stringify(installEnv, (_, value) => value === undefined ? null : value),
-            );
-            if (pmType === 'npm') {
-              await exec.exec('npm install --global', [tarballFullpath], { env: installEnv });
-            } else if (pmType === 'yarn') {
-              if (packageManager.startsWith('yarn@1.')) {
-                await exec.exec('yarn global add', [tarballFullpath], { env: installEnv });
-              } else {
-                // TODO: Run this command using the local npm registry (e.g. local-npm or verdaccio)
-                await exec.exec('yarn dlx --package', [yarnBerryAcceptsFullpath(tarballFullpath), 'bar'], { env: installEnv });
-              }
-            } else if (pmType === 'pnpm') {
-              // The "pnpm add --global ..." command requires a global bin directory.
-              // see https://github.com/pnpm/pnpm/issues/4658
-              const PNPM_HOME = path.resolve(os.homedir(), '.pnpm-home');
-              const pathEnv = Object.fromEntries(
-                Object.entries(installEnv)
-                  .filter(([key]) => /^PATH$/i.test(key))
-                  .map(([key, value]) => [key, [value, PNPM_HOME].join(path.delimiter)])
-              );
-              const env = {
-                ...installEnv,
-                ...pathEnv,
-                PNPM_HOME,
-              };
-              await fs.writeFile(
-                env.DEBUG_ORIGINAL_ENV_JSON_PATH,
-                JSON.stringify(env, (_, value) => value === undefined ? null : value),
-              );
-
-              await exec.exec('pnpm add --global', [tarballFullpath], { env });
-            } else if (pmType === 'bun') {
-              await exec.exec('bun add --global', [tarballFullpath], { env: installEnv });
-            }
-            {
-              const { GITHUB_STEP_SUMMARY } = defaultEnv;
-              const debugDataList = (
-                await fs.readFile(installEnv.DEBUG_DATA_JSON_LINES_PATH, 'utf8')
-                  .then(parseJsonLines)
-                  .catch(error => {
-                    if (error.code === 'ENOENT') return [];
-                    throw error;
-                  })
-              );
-              const { binCommand, binName, ...debugData } = (
-                debugDataList
-                  .find(({ postinstallType }) => postinstallType === installEnv.POSTINSTALL_TYPE)
-                ?? {}
-              );
-              async function inspectInstalledBin(bindirPath) {
-                const showAll = !binName;
-                return await fs.readdir(bindirPath)
-                  .then(files => {
-                    if (showAll) return inspect(files);
-
-                    const { binFiles = [], otherFiles = [] } = files.reduce(
-                      ({ binFiles = [], otherFiles = [] }, file) => {
-                        const isInstalledBin = file === binName || file.startsWith(`${binName}.`);
-                        (isInstalledBin ? binFiles : otherFiles).push(file);
-                        return { binFiles, otherFiles };
-                      },
-                      {},
-                    );
-                    return inspect(binFiles.concat(otherFiles), {
-                      maxArrayLength: binFiles.length,
-                    });
-                  })
-                  .catch(error => inspect(error));
-              }
-
-              const prefixEnvName = 'npm_config_prefix';
-              if (binCommand?.result) {
-                await fs.appendFile(
-                  GITHUB_STEP_SUMMARY,
-                  [
-                    '```js',
-                    indentStr([
-                      `$(${binCommand.args.join(' ')})`,
-                      `( ${binCommand.result} )`,
-                    ].join('\n'), '// ', '// Files in '),
-                    ...insertHeader(
-                      '// This path can also be got using environment variables:',
-                      filepathUsingEnvNameList(binCommand.result, debugData.env, installEnv).map(({ path }) => path),
-                      '//     ',
-                    ),
-                    await inspectInstalledBin(binCommand.result),
-                    '```',
-                    '',
-                    '',
-                  ].join('\n'),
-                );
-              } else if (debugData.env?.[prefixEnvName]) {
-                const prefix = debugData.env[prefixEnvName];
-                // see https://docs.npmjs.com/cli/v9/configuring-npm/folders#executables
-                const binDir = process.platform === 'win32'
-                  ? prefix
-                  : path.join(prefix, 'bin');
-
-                const binDirUsingEnvNameList = filepathUsingEnvNameList(binDir, debugData.env, installEnv);
-                await fs.appendFile(
-                  GITHUB_STEP_SUMMARY,
-                  [
-                    '```js',
-                    indentStr([
-                      ...binDirUsingEnvNameList
-                          .filter(({ envName }) => envName === prefixEnvName)
-                          .map(({ path }) => path),
-                      `( ${binDir} )`,
-                    ].join('\n'), '// ', '// Files in '),
-                    ...insertHeader(
-                      '// This path can also be got using other environment variables:',
-                      binDirUsingEnvNameList
-                        .filter(({ envName }) => envName !== prefixEnvName)
-                        .map(({ path }) => path),
-                      '//     ',
-                    ),
-                    await inspectInstalledBin(binDir),
-                    '```',
-                    '',
-                    '',
-                  ].join('\n'),
-                );
-              } else if (pmType === 'bun') {
-                const binCmdArgs = ['bun', 'pm', 'bin', '--global'];
-                const binDir = await exec.getExecOutput(
-                  binCmdArgs[0],
-                  binCmdArgs.slice(1),
-                  { env: installEnv },
-                )
-                  .then(({ stdout }) => stdout.trim());
-                const debugData = (
-                  debugDataList.find(({ postinstallType }) => postinstallType === installEnv.POSTINSTALL_TYPE)
-                  // Bun does not execute the "postinstall" script of installed dependencies.
-                  // Instead, it uses the debug data from the project's "postinstall" script.
-                  ?? debugDataList.find(({ postinstallType }) => /^Project$/i.test(postinstallType))
-                  ?? {}
-                );
-                await fs.appendFile(
-                  GITHUB_STEP_SUMMARY,
-                  [
-                    '```js',
-                    indentStr([
-                      `$(${binCmdArgs.join(' ')})`,
-                      `( ${binDir} )`,
-                    ].join('\n'), '// ', '// Files in '),
-                    ...insertHeader(
-                      '// This path can also be got using environment variables:',
-                      filepathUsingEnvNameList(binDir, debugData.env, installEnv).map(({ path }) => path),
-                      '//     ',
-                    ),
-                    await inspectInstalledBin(binDir),
-                    '```',
-                    '',
-                    '',
-                  ].join('\n'),
-                );
-              }
-            }
-
-=======
             const script = require('./.github/workflows/run-install.cjs');
             return await script({
               github,
@@ -536,9 +165,9 @@
               require,
               __original_require__,
               packageManager: '${{ matrix.package-manager }}',
+              workspaceDirname: '${{ needs.setup.outputs.workspace-dirname }}',
             });
 
->>>>>>> f2cb0fcb
   # Successfully complete this job when all jobs have been completed.
   # Only by checking this job, it is possible to determine if CI is complete or not.
   # So we can simplify our GitHub status check configuration.
